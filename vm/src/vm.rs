use crate::database::{State, VmState};
use crate::post_state::{PostAccount, PostState, Receipt};
use crate::sysvm;
use crate::utils::AddressConverter;

use bytes::Bytes;
use protos::ledger::LedgerHeader;
use revm::{
    db::{AccountState, CacheDB, DatabaseRef},
    primitives::{
        hash_map::{self, Entry},
        Account as RevmAccount, AccountInfo, AnalysisKind, BlockEnv, CfgEnv, ExecutionResult,
        Output, ResultAndState, TransactTo, TxEnv, B160, B256, KECCAK_EMPTY, U256,
    },
    EVM,
};
use state::CacheState;
<<<<<<< HEAD
use tracing::{error, info};
=======
>>>>>>> 050d9e3a
use std::collections::BTreeMap;
use tracing::error;
use types::{error::VmError, transaction::SignedTransaction};

pub struct EvmExecutor {
    evm: EVM<VmState>,
    header: LedgerHeader,
    state: CacheState,
}

impl EvmExecutor {
    pub fn new(
        header: &LedgerHeader,
        cache_state: CacheState,
    ) -> std::result::Result<EvmExecutor, VmError> {
        let vm_state = VmState::new(State::new(cache_state.clone()));
        let mut evm = EVM::new();
        evm.database(vm_state);

        Self::fill_block_env(&mut evm.env.block, header)?;
        Self::fill_cfg_env(&mut evm.env.cfg, header)?;
        Ok(EvmExecutor {
            evm,
            header: header.clone(),
            state: cache_state,
        })
    }

    pub fn execute(
        &mut self,
        index: usize,
        transaction: &SignedTransaction,
        post_state: &mut PostState,
    ) -> std::result::Result<(), VmError> {
        Self::fill_tx_env(&mut self.evm.env.tx, &transaction)?;

        // main execution.
        let out = self.evm.transact();
        let ret_and_state = match out {
            Ok(ret_and_state) => ret_and_state,
            Err(e) => {
                return Err(VmError::VMExecuteError {
                    hash: transaction.hash_hex(),
                    message: format!("{:?}", e),
                });
            }
        };

        let ResultAndState { result, state } = ret_and_state;
        let (output, contract_address) = match result.clone() {
            ExecutionResult::Success { output, .. } => match output {
                Output::Call(value) => (Some(value), None),
                Output::Create(value, address) => (Some(value), address),
            },
            _ => (None, None),
        };
        
        self.commit_changes(self.header.get_height(), state, true, post_state);

        post_state.add_receipt(
            self.header.get_height(),
            Receipt {
                index: index,
                // Success flag was added in `EIP-658: Embedding transaction status code in
                // receipts`.
                success: result.is_success(),
                gas_used: result.gas_used(),
                contract_address,
                output: output,
                // convert to reth log
                logs: result.into_logs().into_iter().collect(),
                description: None,
            },
        );

        Ok(())
    }

    pub fn evm_execute(
        &mut self,
        index: usize,
        transaction: &SignedTransaction,
        post_state: &mut PostState,
    ) -> std::result::Result<(), VmError> {
        self.execute(index, transaction, post_state)
    }

    pub fn wasm_execute(
        &mut self,
        index: usize,
        transaction: &SignedTransaction,
        post_state: &mut PostState,
    ) -> std::result::Result<(), VmError> {
        Ok(())
    }

    pub fn sysvm_execute(
        &mut self,
        index: usize,
        transaction: &SignedTransaction,
        post_state: &mut PostState,
    ) -> std::result::Result<(), VmError> {
        sysvm::execute(
            index,
            transaction,
            post_state,
            self.state.clone(),
            self.header.clone(),
        )
    }

    fn db(&mut self) -> &mut VmState {
        self.evm.db().expect("db to not be moved")
    }

    fn commit_changes(
        &mut self,
        block_number: u64,
        changes: hash_map::HashMap<B160, RevmAccount>,
        has_state_clear_eip: bool,
        post_state: &mut PostState,
    ) {
        let db = self.db();
        Self::commit_state_changes(db, post_state, block_number, changes, has_state_clear_eip);
    }

    fn commit_state_changes(
        db: &mut VmState,
        post_state: &mut PostState,
        block_number: u64,
        changes: hash_map::HashMap<B160, RevmAccount>,
        has_state_clear_eip: bool,
    ) {
        // iterate over all changed accounts
        for (address, account) in changes {
            if account.is_destroyed {
                // get old account that we are destroying.
                let db_account = match db.accounts.entry(address) {
                    Entry::Occupied(entry) => entry.into_mut(),
                    Entry::Vacant(_entry) => {
                        panic!("Left panic to critically jumpout if happens, as every account should be hot loaded.");
                    }
                };

                let account_exists = !matches!(db_account.account_state, AccountState::NotExisting);
                if account_exists {
                    // Insert into `change` a old account and None for new account
                    // and mark storage to be wiped
                    post_state.destroy_account(
                        block_number,
                        address,
                        Self::to_post_acc(&db_account.info),
                    );
                }

                // clear cached DB and mark account as not existing
                db_account.storage.clear();
                db_account.account_state = AccountState::NotExisting;
                db_account.info = AccountInfo::default();

                continue;
            } else {
                // check if account code is new or old.
                // does it exist inside cached contracts if it doesn't it is new bytecode that
                // we are inserting inside `change`
                if let Some(ref code) = account.info.code {
                    if !code.is_empty() && !db.contracts.contains_key(&account.info.code_hash) {
                        db.contracts.insert(account.info.code_hash, code.clone());
                        post_state.add_bytecode(account.info.code_hash, address, code.clone());
                    }
                }

                // get old account that is going to be overwritten or none if it does not exist
                // and get new account that was just inserted. new account mut ref is used for
                // inserting storage
                let cached_account = match db.accounts.entry(address) {
                    Entry::Vacant(entry) => {
                        let entry = entry.insert(Default::default());
                        entry.info = account.info.clone();
                        entry.account_state = AccountState::NotExisting; // we will promote account state down the road 在未来提升帐户状态
                        let new_account = Self::to_post_acc(&entry.info);

                        #[allow(clippy::nonminimal_bool)]
                        // If account was touched before state clear EIP, create it.
                        if !has_state_clear_eip ||
                        // If account was touched after state clear EIP, create it only if it is not empty.
                        (has_state_clear_eip && !new_account.is_empty())
                        {
                            post_state.create_account(block_number, address, new_account);
                        }

                        entry
                    }
                    Entry::Occupied(entry) => {
                        let entry = entry.into_mut();

                        let old_account = Self::to_post_acc(&entry.info);
                        let new_account = Self::to_post_acc(&account.info);

                        let account_non_existent =
                            matches!(entry.account_state, AccountState::NotExisting);

                        // Before state clear EIP, create account if it doesn't exist
                        if (!has_state_clear_eip && account_non_existent)
                        // After state clear EIP, create account only if it is not empty
                        || (has_state_clear_eip && entry.info.is_empty() && !new_account.is_empty())
                        {
                            post_state.create_account(block_number, address, new_account);
                        } else if old_account != new_account {
                            post_state.change_account(
                                block_number,
                                address,
                                Self::to_post_acc(&entry.info),
                                new_account,
                            );
                        } else if has_state_clear_eip
                            && new_account.is_empty()
                            && !account_non_existent
                        {
                            // The account was touched, but it is empty, so it should be deleted.
                            // This also deletes empty accounts which were created before state clear
                            // EIP.
                            post_state.destroy_account(block_number, address, new_account);
                        }

                        entry.info = account.info.clone();
                        entry
                    }
                };

                cached_account.account_state = if account.storage_cleared {
                    cached_account.storage.clear();
                    AccountState::StorageCleared
                } else if cached_account.account_state.is_storage_cleared() {
                    // the account already exists and its storage was cleared, preserve its previous
                    // state
                    AccountState::StorageCleared
                } else if has_state_clear_eip
                    && matches!(cached_account.account_state, AccountState::NotExisting)
                    && cached_account.info.is_empty()
                {
                    AccountState::NotExisting
                } else {
                    AccountState::Touched
                };

                // Insert storage.
                let mut storage_changeset = BTreeMap::new();

                // insert storage into new db account.
                cached_account
                    .storage
                    .extend(account.storage.into_iter().map(|(key, value)| {
                        if value.is_changed() {
                            storage_changeset
                                .insert(key, (value.original_value(), value.present_value()));
                        }
                        (key, value.present_value())
                    }));

                // Insert into change.
                if !storage_changeset.is_empty() {
                    post_state.change_storage(block_number, address, storage_changeset);
                }
            }
        }
    }

    fn fill_tx_env(
        tx_env: &mut TxEnv,
        tx_raw: &SignedTransaction,
    ) -> std::result::Result<(), VmError> {
        tx_env.caller = AddressConverter::to_evm_address(tx_raw.sender())?;
        tx_env.gas_limit = tx_raw.gas_limit();
        tx_env.gas_price = U256::from(tx_raw.gas_price());
        tx_env.gas_priority_fee = None;
        if tx_raw.to().is_empty() {
            tx_env.transact_to = TransactTo::create();
        } else {
            let to = AddressConverter::to_evm_address(tx_raw.to())?;
            tx_env.transact_to = TransactTo::Call(to);
        }

        tx_env.value = U256::from(tx_raw.value());
        tx_env.data = Bytes::from(tx_raw.payload().to_vec());

        let chain_id = match u64::from_str_radix(tx_raw.chain_id(), 10) {
            Ok(value) => value,
            Err(e) => {
                return Err(VmError::ValueConvertError {
                    error: format!(
                        "chain id {} convert error {}",
                        tx_raw.chain_id(),
                        e.to_string()
                    ),
                });
            }
        };
        tx_env.chain_id = Some(chain_id);
        tx_env.nonce = Some(tx_raw.nonce());
        tx_env.access_list.clear();

        Ok(())
    }

    fn fill_block_env(
        block_env: &mut BlockEnv,
        header: &LedgerHeader,
    ) -> std::result::Result<(), VmError> {
        block_env.number = U256::from(header.get_height());
        block_env.coinbase = AddressConverter::to_evm_address(header.get_proposer())?;
        block_env.timestamp = U256::from(header.get_timestamp());

        block_env.prevrandao = Some(B256::from(U256::from(1)));
        block_env.difficulty = U256::ZERO;
        block_env.basefee = U256::ZERO;
        block_env.gas_limit = U256::MAX;
        Ok(())
    }

    fn fill_cfg_env(
        cfg_env: &mut CfgEnv,
        header: &LedgerHeader,
    ) -> std::result::Result<(), VmError> {
        let chain_id = match u64::from_str_radix(header.get_chain_id(), 10) {
            Ok(value) => value,
            Err(e) => {
                return Err(VmError::ValueConvertError {
                    error: format!(
                        "chain id {} convert error {}",
                        header.get_chain_id(),
                        e.to_string()
                    ),
                });
            }
        };
        cfg_env.chain_id = U256::from(chain_id);
        cfg_env.spec_id = revm::primitives::MERGE;
        cfg_env.perf_all_precompiles_have_balance = false;
        cfg_env.perf_analyse_created_bytecodes = AnalysisKind::Analyse;
        Ok(())
    }

    pub fn to_post_acc(revm_acc: &AccountInfo) -> PostAccount {
        let code_hash = revm_acc.code_hash;
        PostAccount {
            balance: revm_acc.balance,
            nonce: revm_acc.nonce,
            bytecode_hash: (code_hash != KECCAK_EMPTY).then_some(code_hash),
        }
    }

    pub fn call(
        &mut self,
        transaction: &SignedTransaction,
    ) -> std::result::Result<ResultAndState, VmError> {
        Self::fill_tx_env(&mut self.evm.env.tx, &transaction)?;

        // main execution.
        let out = self.evm.transact();
        let ret_and_state = match out {
            Ok(ret_and_state) => ret_and_state,
            Err(e) => {
                return Err(VmError::VMExecuteError {
                    hash: transaction.hash_hex(),
                    message: format!("{:?}", e),
                });
            }
        };
        Ok(ret_and_state)
    }
}<|MERGE_RESOLUTION|>--- conflicted
+++ resolved
@@ -15,12 +15,8 @@
     EVM,
 };
 use state::CacheState;
-<<<<<<< HEAD
 use tracing::{error, info};
-=======
->>>>>>> 050d9e3a
 use std::collections::BTreeMap;
-use tracing::error;
 use types::{error::VmError, transaction::SignedTransaction};
 
 pub struct EvmExecutor {
